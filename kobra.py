--- conflicted
+++ resolved
@@ -41,11 +41,7 @@
 
 WINDOW_TITLE = "KobraPy"  # Window title.
 
-<<<<<<< HEAD
 CLOCK_TICKS     = 4         # How fast the snake moves.
-=======
-CLOCK_TICKS = 7  # How fast the snake moves.
->>>>>>> 06980869
 
 ##
 ## Game implementation.
@@ -300,15 +296,10 @@
 
     # If the head pass over an apple, lengthen the snake and drop another apple
     if snake.head.x == apple.x and snake.head.y == apple.y:
-<<<<<<< HEAD
         #snake.tail.append(pygame.Rect(snake.head.x, snake.head.y, GRID_SIZE, GRID_SIZE))
         snake.got_apple = True;
         snake.speed = min(snake.speed * 1.1, 20) # Increase speed, max 20
         # print(f"[APPLE] Speed increased to: {snake.speed:.2f}")
-=======
-        # snake.tail.append(pygame.Rect(snake.head.x, snake.head.y, GRID_SIZE, GRID_SIZE))
-        snake.got_apple = True
->>>>>>> 06980869
         apple = Apple()
 
     # Update display and move clock.
