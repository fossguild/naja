--- conflicted
+++ resolved
@@ -525,32 +525,26 @@
     # Calculate the total height of the entire widget (icon + gap + text).
     total_widget_height = icon_size + gap + hint_rect.height
 
-<<<<<<< HEAD
     # Choose the appropriate sprite based on music state
     sprite = assets.speaker_on_sprite if MUSIC_ON else assets.speaker_muted_sprite
-=======
     # Calculate the positions using the proportional padding variables.
     icon_x = WIDTH - padding_x - icon_size
     icon_y = HEIGHT - padding_y - total_widget_height
 
     # Choose the appropriate sprite based on music state.
     sprite = speaker_on_sprite if MUSIC_ON else speaker_muted_sprite
->>>>>>> 3dfb04be
 
     # Scale and draw the sprite.
     if sprite is not None:
         scaled_sprite = pygame.transform.scale(sprite, (icon_size, icon_size))
         state.arena.blit(scaled_sprite, (icon_x, icon_y))
 
-<<<<<<< HEAD
     # Add [N] text hint below the icon
     hint_color = SCORE_COLOR if MUSIC_ON else GRID_COLOR
     hint_text = "[N]"
     hint_surf = assets.render_custom(hint_text, hint_color, int(WIDTH / 50))
     hint_rect = hint_surf.get_rect()
-=======
     # Position and draw the text hint below the icon.
->>>>>>> 3dfb04be
     hint_rect.centerx = icon_x + icon_size // 2
     hint_rect.top = icon_y + icon_size + gap
     state.arena.blit(hint_surf, hint_rect)
