--- conflicted
+++ resolved
@@ -138,7 +138,7 @@
     }
 
     percentage = difficulty_percentages.get(difficulty, 0.0)
-    return max(0, int(total_cells * percentage))
+    return int(total_cells * percentage)
 
 
 ## Format a setting value for display.
@@ -548,19 +548,16 @@
                     if DEATH_SOUND_ON:
                         gameover_sound.play()
 
-<<<<<<< HEAD
             # Check for obstacle collision.
             for obstacle in obstacles:
                 if next_x == obstacle.x and next_y == obstacle.y:
                     self.alive = False
                     if DEATH_SOUND_ON:
                         gameover_sound.play()
-=======
             if self.alive:
                 self.target_x = next_x
                 self.target_y = next_y
                 self.move_progress = 0.0
->>>>>>> 16001cde
 
         # In the event of death, reset the game arena.
         if not self.alive:
@@ -766,19 +763,11 @@
             self.rect = pygame.Rect(self.x, self.y, GRID_SIZE, GRID_SIZE)
 
             head_free = not (self.x == snake.head.x and self.y == snake.head.y)
-<<<<<<< HEAD
             tail_free = all((self.x != seg.x or self.y != seg.y) for seg in snake.tail)
             obstacle_free = all(
                 (self.x != obs.x or self.y != obs.y) for obs in obstacles
             )
-
-            if head_free and tail_free and obstacle_free:
-=======
-            tail_free = all(
-                (self.x != seg[0] or self.y != seg[1]) for seg in snake.tail
-            )
             if head_free and tail_free:
->>>>>>> 16001cde
                 break
 
     # This function is called each iteration of the game loop
