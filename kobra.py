#!/usr/bin/env python3
#
#   Copyright (c) 2023, Monaco F. J. <monaco@usp.br>
#
#   This file is part of KobraPy.
#
#   KobraPy is free software: you can redistribute it and/or modify
#   it under the terms of the GNU General Public License as published by
#   the Free Software Foundation, either version 3 of the License, or
#   (at your option) any later version.
#
#   This program is distributed in the hope that it will be useful,
#   but WITHOUT ANY WARRANTY; without even the implied warranty of
#   MERCHANTABILITY or FITNESS FOR A PARTICULAR PURPOSE.  See the
#   GNU General Public License for more details.
#
#   You should have received a copy of the GNU General Public License
#   along with this program.  If not, see <http://www.gnu.org/licenses/>.

import random
import sys

import pygame

##
## Game customization.
##

WIDTH, HEIGHT = 800, 800  # Game screen dimensions.

GRID_SIZE = 50  # Square grid size.

HEAD_COLOR = "#00aa00"  # Color of the snake's head.
DEAD_HEAD_COLOR = "#4b0082"  # Color of the dead snake's head.
TAIL_COLOR = "#00ff00"  # Color of the snake's tail.
APPLE_COLOR = "#aa0000"  # Color of the apple.
ARENA_COLOR = "#202020"  # Color of the ground.
GRID_COLOR = "#3c3c3b"  # Color of the grid lines.
SCORE_COLOR = "#ffffff"  # Color of the scoreboard.
MESSAGE_COLOR = "#808080"  # Color of the game-over message.

WINDOW_TITLE = "KobraPy"  # Window title.

CLOCK_TICKS = 7  # How fast the snake moves.

##
## Game implementation.
##

pygame.init()

clock = pygame.time.Clock()

# Load gameover sound
gameover_sound = pygame.mixer.Sound("assets/sound/gameover.wav")

# Load eat sound
eat_sound = pygame.mixer.Sound("assets/sound/eat.wav")

arena = pygame.display.set_mode((WIDTH, HEIGHT))

# BIG_FONT   = pygame.font.Font("assets/font/Ramasuri.ttf", int(WIDTH/8))
# SMALL_FONT = pygame.font.Font("assets/font/Ramasuri.ttf", int(WIDTH/20))

BIG_FONT = pygame.font.Font("assets/font/GetVoIP-Grotesque.ttf", int(WIDTH / 8))
SMALL_FONT = pygame.font.Font("assets/font/GetVoIP-Grotesque.ttf", int(WIDTH / 20))

pygame.display.set_caption(WINDOW_TITLE)

game_on = 1

## This function is called when the snake dies.


def center_prompt(title, subtitle):
    # Show title and subtitle.

    center_title = BIG_FONT.render(title, True, MESSAGE_COLOR)
    center_title_rect = center_title.get_rect(center=(WIDTH / 2, HEIGHT / 2))
    arena.blit(center_title, center_title_rect)

    center_subtitle = SMALL_FONT.render(subtitle, True, MESSAGE_COLOR)
    center_subtitle_rect = center_subtitle.get_rect(center=(WIDTH / 2, HEIGHT * 2 / 3))
    arena.blit(center_subtitle, center_subtitle_rect)

    pygame.display.update()

    # Wait for a keypres or a game quit event.

    while event := pygame.event.wait():
        if event.type == pygame.KEYDOWN:
            break
        if event.type == pygame.QUIT:
            pygame.quit()
            sys.exit()
    if event.key == pygame.K_q:  # 'Q' quits game
        pygame.quit()
        sys.exit()


##
## Snake class
##


class Snake:
    def __init__(self):
        # Dimension of each snake segment.

        self.x, self.y = GRID_SIZE, GRID_SIZE

        # Initial direction
        # xmov :  -1 left,    0 still,   1 right
        # ymov :  -1 up       0 still,   1 dows
        self.xmov = 1
        self.ymov = 0

        # The snake has a head segement,
        self.head = pygame.Rect(self.x, self.y, GRID_SIZE, GRID_SIZE)

        # and a tail (array of segments).
        self.tail = []

        # The snake is born.
        self.alive = True

        # No collected apples.
        self.got_apple = False

    # This function is called at each loop interation.

    def update(self):
        global apple

        # Check for border crash.
        if self.head.x not in range(0, WIDTH) or self.head.y not in range(0, HEIGHT):
            self.alive = False
            gameover_sound.play()

        # Check for self-bite.
        for square in self.tail:
            if self.head.x == square.x and self.head.y == square.y:
                self.alive = False
                gameover_sound.play()

        # In the event of death, reset the game arena.
        if not self.alive:
            # Tell the bad news
            pygame.draw.rect(arena, DEAD_HEAD_COLOR, snake.head)
            center_prompt("Game Over", "Press to restart")

            # Respan the head
            self.x, self.y = GRID_SIZE, GRID_SIZE
            self.head = pygame.Rect(self.x, self.y, GRID_SIZE, GRID_SIZE)

            # Respan the initial tail
            self.tail = []

            # Initial direction
            self.xmov = 1  # Right
            self.ymov = 0  # Still

            # Resurrection
            self.alive = True
            self.got_apple = False

            # Drop an apple
            apple = Apple()

        # Move the snake.

        # If head hasn't moved, tail shouldn't either (otherwise, self-byte).
        if self.xmov or self.ymov:
            # Prepend a new segment to tail.
            self.tail.insert(
                0, pygame.Rect(self.head.x, self.head.y, GRID_SIZE, GRID_SIZE)
            )

            if self.got_apple:
                self.got_apple = False
            else:
                self.tail.pop()

            # Move the head along current direction.
            self.head.x += self.xmov * GRID_SIZE
            self.head.y += self.ymov * GRID_SIZE


##
## The apple class.
##


class Apple:
    def __init__(self):
        # Pick a random position within the game arena
        self.x = int(random.randint(0, WIDTH) / GRID_SIZE) * GRID_SIZE
        self.y = int(random.randint(0, HEIGHT) / GRID_SIZE) * GRID_SIZE

        # Create an apple at that location
        self.rect = pygame.Rect(self.x, self.y, GRID_SIZE, GRID_SIZE)

    # This function is called each interation of the game loop

    def update(self):
        # Drop the apple
        pygame.draw.rect(arena, APPLE_COLOR, self.rect)


##
## Draw the arena
##


def draw_grid():
    for x in range(0, WIDTH, GRID_SIZE):
        for y in range(0, HEIGHT, GRID_SIZE):
            rect = pygame.Rect(x, y, GRID_SIZE, GRID_SIZE)
            pygame.draw.rect(arena, GRID_COLOR, rect, 1)


score = BIG_FONT.render("1", True, MESSAGE_COLOR)
score_rect = score.get_rect(center=(WIDTH / 2, HEIGHT / 20 + HEIGHT / 30))

draw_grid()

snake = Snake()  # The snake

apple = Apple()  # An apple

center_prompt(WINDOW_TITLE, "Press to start")

##
## Main loop
##

while True:
    for event in pygame.event.get():  # Wait for events
        # App terminated
        if event.type == pygame.QUIT:
            pygame.quit()
            sys.exit()

        # Key pressed
        if event.type == pygame.KEYDOWN:
            if event.key in (
                pygame.K_DOWN,
                pygame.K_s,
            ):  # Down arrow (or S):  move down
                snake.ymov = 1
                snake.xmov = 0
            elif event.key in (pygame.K_UP, pygame.K_w):  # Up arrow (or W):    move up
                snake.ymov = -1
                snake.xmov = 0
            elif event.key in (
                pygame.K_RIGHT,
                pygame.K_d,
            ):  # Right arrow (or D): move right
                snake.ymov = 0
                snake.xmov = 1
            elif event.key in (
                pygame.K_LEFT,
                pygame.K_a,
            ):  # Left arrow (or A):  move left
                snake.ymov = 0
                snake.xmov = -1
            elif event.key == pygame.K_q:  # Q         : quit game
                pygame.quit()
                sys.exit()
            elif event.key == pygame.K_p:  # S         : pause game
                game_on = not game_on

    ## Update the game

    if game_on:
        snake.update()

        arena.fill(ARENA_COLOR)
        draw_grid()

        apple.update()

    # Draw the tail
    for square in snake.tail:
        pygame.draw.rect(arena, TAIL_COLOR, square)

    # Draw head
    pygame.draw.rect(arena, HEAD_COLOR, snake.head)

    # Show score (snake length = head + tail)
    score = BIG_FONT.render(f"{len(snake.tail)}", True, SCORE_COLOR)
    arena.blit(score, score_rect)

    # If the head pass over an apple, lengthen the snake and drop another apple
    if snake.head.x == apple.x and snake.head.y == apple.y:
        # snake.tail.append(pygame.Rect(snake.head.x, snake.head.y, GRID_SIZE, GRID_SIZE))
<<<<<<< HEAD
        eat_sound.play()  # Play the sound
=======
>>>>>>> 06980869
        snake.got_apple = True
        apple = Apple()

    # Update display and move clock.
    pygame.display.update()
    clock.tick(CLOCK_TICKS)<|MERGE_RESOLUTION|>--- conflicted
+++ resolved
@@ -294,10 +294,7 @@
     # If the head pass over an apple, lengthen the snake and drop another apple
     if snake.head.x == apple.x and snake.head.y == apple.y:
         # snake.tail.append(pygame.Rect(snake.head.x, snake.head.y, GRID_SIZE, GRID_SIZE))
-<<<<<<< HEAD
         eat_sound.play()  # Play the sound
-=======
->>>>>>> 06980869
         snake.got_apple = True
         apple = Apple()
 
