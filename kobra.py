--- conflicted
+++ resolved
@@ -68,11 +68,6 @@
 
 ## This function is called when the snake dies.
 
-<<<<<<< HEAD
-
-def center_prompt(title, subtitle):
-=======
->>>>>>> ef2eaa55
 
 def center_prompt(title, subtitle):
     # Show title and subtitle.
@@ -173,10 +168,6 @@
 
         # If head hasn't moved, tail shouldn't either (otherwise, self-byte).
         if self.xmov or self.ymov:
-<<<<<<< HEAD
-
-=======
->>>>>>> ef2eaa55
             # Prepend a new segment to tail.
             self.tail.insert(
                 0, pygame.Rect(self.head.x, self.head.y, GRID_SIZE, GRID_SIZE)
@@ -241,13 +232,7 @@
 ##
 
 while True:
-<<<<<<< HEAD
-
     for event in pygame.event.get():  # Wait for events
-
-=======
-    for event in pygame.event.get():  # Wait for events
->>>>>>> ef2eaa55
         # App terminated
         if event.type == pygame.QUIT:
             pygame.quit()
