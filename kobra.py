#!/usr/bin/env python3
#
#   Copyright (c) 2023, Monaco F. J. <monaco@usp.br>
#
#   This file is part of KobraPy.
#
#   KobraPy is free software: you can redistribute it and/or modify
#   it under the terms of the GNU General Public License as published by
#   the Free Software Foundation, either version 3 of the License, or
#   (at your option) any later version.
#
#   This program is distributed in the hope that it will be useful,
#   but WITHOUT ANY WARRANTY; without even the implied warranty of
#   MERCHANTABILITY or FITNESS FOR A PARTICULAR PURPOSE.  See the
#   GNU General Public License for more details.
#
#   You should have received a copy of the GNU General Public License
#   along with this program.  If not, see <http://www.gnu.org/licenses/>.

import sys
import random
import pygame

##
## Game customization.
##

# Initialize Pygame to access display info.
# Allows to detect the screen size before creating the main window.
pygame.init()

# Get the current display's resolution from the system.
display_info = pygame.display.Info()
user_screen_width = display_info.current_w
user_screen_height = display_info.current_h

# Determine the largest possible square size that fits safely on the screen.
safe_max_dimension = int(min(user_screen_width, user_screen_height) * 0.9)

# Define the size of each cell in the game's grid.
GRID_SIZE = 50

# Calculate the final window dimension.
WIDTH = HEIGHT = (safe_max_dimension // GRID_SIZE) * GRID_SIZE

HEAD_COLOR = "#00aa00"  # Color of the snake's head.
DEAD_HEAD_COLOR = "#4b0082"  # Color of the dead snake's head.
TAIL_COLOR = "#00ff00"  # Color of the snake's tail.
APPLE_COLOR = "#aa0000"  # Color of the apple.
ARENA_COLOR = "#202020"  # Color of the ground.
GRID_COLOR = "#3c3c3b"  # Color of the grid lines.
SCORE_COLOR = "#ffffff"  # Color of the scoreboard.
MESSAGE_COLOR = "#808080"  # Color of the game-over message.

WINDOW_TITLE = "KobraPy"  # Window title.

CLOCK_TICKS = 4  # How fast the snake moves.

##
## Settings and menu helpers
##

# Central settings used by the menu;
SETTINGS = {
    "cells_per_side": WIDTH // GRID_SIZE,
    "initial_speed": 4.0,  # current CLOCK_TICKS
    "max_speed": 20.0,  # current speed clamp at apple pickup
    "death_sound": True,  # toggle death sound playback
}

# Declarative menu fields.
MENU_FIELDS = [
    {"key": "cells_per_side", 
     "label": "Cells per side", 
     "type": "int", 
     "min": 10, 
     "max": 60, 
     "step": 1
    },
    {
        "key": "initial_speed",
        "label": "Initial speed",
        "type": "float",
        "min": 1.0,
        "max": 40.0,
        "step": 0.5,
    },
    {
        "key": "max_speed",
        "label": "Max speed",
        "type": "float",
        "min": 4.0,
        "max": 60.0,
        "step": 1.0,
    },
    {
        "key": "death_sound", 
        "label": "Death Sound", 
        "type": "bool"
    },
]

# Effective runtime values (hydrated by apply_settings).
MAX_SPEED = SETTINGS["max_speed"]
DEATH_SOUND_ON = SETTINGS["death_sound"]


def _clamp(v, lo, hi):
    return max(lo, min(hi, v))


## Format a setting value for display.
def _fmt_setting_value(field, value):
    if field["key"] == "cells_per_side":
        requested = int(value)
        actual = WIDTH // GRID_SIZE
        return f"{requested} × {requested}" if requested == actual else f"{requested} × {requested} (cur: {actual})"
    if isinstance(value, bool):
        return "On" if value else "Off"
    if isinstance(value, float):
        return f"{value:.1f}"
    return str(value)


## Draw the entire settings screen (scrollable if needed).
def _draw_settings_menu(selected_index: int) -> None:
    arena.fill(ARENA_COLOR)

    title_font = pygame.font.Font("assets/font/GetVoIP-Grotesque.ttf", int(WIDTH / 10))
    title = title_font.render("Settings", True, MESSAGE_COLOR)
    title_rect = title.get_rect(center=(WIDTH / 2, HEIGHT / 10))
    arena.blit(title, title_rect)

    # spacing and scroll parameters
    visible_rows = int(HEIGHT * 0.75 // (HEIGHT * 0.07))
    top_index = max(0, selected_index - visible_rows + 3)
    padding_y = int(HEIGHT * 0.20)
    row_h = int(HEIGHT * 0.07)

    # draw visible rows
    for draw_i, field_i in enumerate(range(top_index, len(MENU_FIELDS))):
        if draw_i >= visible_rows:
            break
        f = MENU_FIELDS[field_i]
        val = SETTINGS[f["key"]]
        text = SMALL_FONT.render(
            f"{f['label']}: {_fmt_setting_value(f, val)}",
            True,
            SCORE_COLOR if field_i == selected_index else MESSAGE_COLOR,
        )
        rect = text.get_rect()
        rect.left = int(WIDTH * 0.12)
        rect.top = padding_y + draw_i * row_h
        arena.blit(text, rect)

    # hint footer (smaller)
    hint_font = pygame.font.Font("assets/font/GetVoIP-Grotesque.ttf", int(WIDTH / 40))
    hint_text = "[A/D] change   [W/S] select   [Enter/Esc] back"
    hint = hint_font.render(hint_text, True, GRID_COLOR)
    arena.blit(hint, hint.get_rect(center=(WIDTH / 2, HEIGHT * 0.95)))

    pygame.display.update()


## Change a single setting by one step (direction −1 or +1).
def _step_setting(field: dict, direction: int) -> None:
    key = field["key"]
    kind = field["type"]

    if kind == "bool":
        SETTINGS[key] = not SETTINGS[key]
        return

    step = field.get("step", 1 if kind == "int" else 1.0)
    new_val = SETTINGS[key] + (direction * step)

    lo = field.get("min", new_val)
    hi = field.get("max", new_val)

    if kind == "int":
        SETTINGS[key] = int(_clamp(new_val, lo, hi))
    else:  # float
        SETTINGS[key] = float(_clamp(new_val, lo, hi))


## Modal loop for the Settings screen.
def run_settings_menu() -> None:
    selected = 0

    while True:
        _draw_settings_menu(selected)

        for event in pygame.event.get():
            # Guard clauses keep nesting shallow.
            if event.type == pygame.QUIT:
                pygame.quit()
                sys.exit()

            if event.type != pygame.KEYDOWN:
                continue

            key = event.key

            if key in (pygame.K_ESCAPE, pygame.K_RETURN):
                return  # exit menu

            if key in (pygame.K_DOWN, pygame.K_s):
                selected = (selected + 1) % len(MENU_FIELDS)
                continue

            if key in (pygame.K_UP, pygame.K_w):
                selected = (selected - 1) % len(MENU_FIELDS)
                continue

            if key in (pygame.K_LEFT, pygame.K_a):
                _step_setting(MENU_FIELDS[selected], -1)
                continue

            if key in (pygame.K_RIGHT, pygame.K_d):
                _step_setting(MENU_FIELDS[selected], +1)
                continue


## Apply SETTINGS to globals; resize surface/fonts if grid size changed.
def apply_settings(reset_objects: bool = False) -> None:
    global GRID_SIZE, WIDTH, HEIGHT, arena, BIG_FONT, SMALL_FONT
    global CLOCK_TICKS, MAX_SPEED, DEATH_SOUND_ON

    old_grid = GRID_SIZE

    #GRID_SIZE = int(SETTINGS["grid_size"])
    
    # Derive cell size from desired cells per side
    desired_cells = max(10, int(SETTINGS["cells_per_side"]))
    # Size each cell so that desired_cells fit within the safe dimension.
    GRID_SIZE = max(8, safe_max_dimension // desired_cells)
    
    CLOCK_TICKS = float(SETTINGS["initial_speed"])
    MAX_SPEED = float(SETTINGS["max_speed"])
    DEATH_SOUND_ON = bool(SETTINGS["death_sound"])

    # Recompute window and recreate surface/fonts if grid changed.
    if GRID_SIZE != old_grid:
        new_dim = (safe_max_dimension // GRID_SIZE) * GRID_SIZE
        WIDTH = HEIGHT = new_dim
        arena = pygame.display.set_mode((WIDTH, HEIGHT), pygame.SCALED, vsync=1)
        BIG_FONT = pygame.font.Font("assets/font/GetVoIP-Grotesque.ttf", int(WIDTH / 8))
        SMALL_FONT = pygame.font.Font(
            "assets/font/GetVoIP-Grotesque.ttf", int(WIDTH / 20)
        )
        pygame.display.set_caption(WINDOW_TITLE)

    # Optionally recreate moving objects to reflect new geometry/speed.
    if reset_objects:
        try:
            globals()["snake"] = Snake()
            globals()["apple"] = Apple(snake)
            snake.speed = CLOCK_TICKS
        except NameError:
            # If called before classes/instances exist, ignore.
            pass


clock = pygame.time.Clock()

# Load gameover sound
gameover_sound = pygame.mixer.Sound("assets/sound/gameover.wav")

arena = pygame.display.set_mode((WIDTH, HEIGHT), pygame.SCALED, vsync=1)

# BIG_FONT   = pygame.font.Font("assets/font/Ramasuri.ttf", int(WIDTH/8))
# SMALL_FONT = pygame.font.Font("assets/font/Ramasuri.ttf", int(WIDTH/20))

BIG_FONT = pygame.font.Font("assets/font/GetVoIP-Grotesque.ttf", int(WIDTH / 8))
SMALL_FONT = pygame.font.Font("assets/font/GetVoIP-Grotesque.ttf", int(WIDTH / 20))


##
## Center message + simple key wait helpers
##


## Text fitting helper (keeps long lines inside the window)
def _render_text_fit(text: str, color, max_width_ratio: float, base_px: int):
    """
    Render text using the game's font, shrinking until it fits the given width ratio.
    max_width_ratio: fraction of WIDTH allowed (e.g., 0.9 for 90%).
    base_px: starting font size in pixels.
    """
    px = base_px
    while px > 8:  # don't go too tiny
        font = pygame.font.Font("assets/font/GetVoIP-Grotesque.ttf", px)
        surf = font.render(text, True, color)
        if surf.get_width() <= WIDTH * max_width_ratio:
            return surf
        px -= 2
    return surf  # last attempt even if it doesn't fit perfectly


def _draw_center_message(title: str, subtitle: str) -> None:
    arena.fill(ARENA_COLOR)

    # Title ~ up to 80% of window width, start from BIG font size.
    title_surf = _render_text_fit(
        title, MESSAGE_COLOR, max_width_ratio=0.8, base_px=int(WIDTH / 8)
    )
    arena.blit(title_surf, title_surf.get_rect(center=(WIDTH / 2, HEIGHT / 2.6)))

    # Subtitle ~ up to 90% of width, start from SMALL font size.
    sub_surf = _render_text_fit(
        subtitle, MESSAGE_COLOR, max_width_ratio=0.9, base_px=int(WIDTH / 20)
    )
    arena.blit(sub_surf, sub_surf.get_rect(center=(WIDTH / 2, HEIGHT / 1.8)))

    pygame.display.update()


def _wait_for_keys(allowed_keys: set[int]) -> int:
    """Block until a KEYDOWN for one of allowed_keys (or quit). Return the key."""
    while True:
        event = pygame.event.wait()
        if event.type == pygame.QUIT:
            pygame.quit()
            sys.exit()
        if event.type == pygame.KEYDOWN and (
            not allowed_keys or event.key in allowed_keys
        ):
            return event.key


## Game-over prompt: only Space/Enter restart; Q quits.
def game_over_prompt() -> None:
    _draw_center_message("Game Over", "Press Enter/Space to restart  •  Q to exit")
    key = _wait_for_keys({pygame.K_RETURN, pygame.K_SPACE, pygame.K_q})
    if key == pygame.K_q:
        pygame.quit()
        sys.exit()


##
## Apply default settings once
##
apply_settings(reset_objects=False)

pygame.display.set_caption(WINDOW_TITLE)

game_on = 1


##
## Start menu (Start / Settings)
##
def start_menu():
    """Main menu shown before the game starts."""
    selected = 0
    items = ["Start Game", "Settings"]

    while True:
        arena.fill(ARENA_COLOR)

        # title
        title = BIG_FONT.render(WINDOW_TITLE, True, MESSAGE_COLOR)
        arena.blit(title, title.get_rect(center=(WIDTH / 2, HEIGHT / 4)))

        # draw buttons
        for i, text_label in enumerate(items):
            color = SCORE_COLOR if i == selected else MESSAGE_COLOR
            text = SMALL_FONT.render(text_label, True, color)
            rect = text.get_rect(center=(WIDTH / 2, HEIGHT / 2 + i * (HEIGHT * 0.12)))
            arena.blit(text, rect)

        pygame.display.update()

        # input handling
        for event in pygame.event.get():
            if event.type == pygame.QUIT:
                pygame.quit()
                sys.exit()

            if event.type == pygame.KEYDOWN:
                key = event.key
                if key in (pygame.K_UP, pygame.K_w):
                    selected = (selected - 1) % len(items)
                elif key in (pygame.K_DOWN, pygame.K_s):
                    selected = (selected + 1) % len(items)
                elif key in (pygame.K_RETURN, pygame.K_SPACE):
                    if items[selected] == "Start Game":
                        return  # proceed to game
                    elif items[selected] == "Settings":
                        run_settings_menu()
                        apply_settings(reset_objects=False)
                elif key == pygame.K_m:
                    run_settings_menu()
                    apply_settings(reset_objects=False)
                elif key == pygame.K_ESCAPE:
                    pygame.quit()
                    sys.exit()

            if event.type == pygame.MOUSEBUTTONDOWN and event.button == 1:
                # simple click detection
                mx, my = event.pos
                for i, text_label in enumerate(items):
                    rect = SMALL_FONT.render(text_label, True, MESSAGE_COLOR).get_rect(
                        center=(WIDTH / 2, HEIGHT / 2 + i * (HEIGHT * 0.12))
                    )
                    if rect.collidepoint(mx, my):
                        if text_label == "Start Game":
                            return
                        elif text_label == "Settings":
                            run_settings_menu()
                            apply_settings(reset_objects=False)


##
## Snake class
##


class Snake:
    def __init__(self):
        # Dimension of each snake segment.

        self.x, self.y = GRID_SIZE, GRID_SIZE

        # Initial direction
        # xmov :  -1 left,    0 still,   1 right
        # ymov :  -1 up       0 still,   1 dows
        self.xmov = 1
        self.ymov = 0

        # The snake has a head segement,
        self.head = pygame.Rect(self.x, self.y, GRID_SIZE, GRID_SIZE)

        # and a tail (array of segments).
        self.tail = []

        # The snake is born.
        self.alive = True

        # No collected apples.
        self.got_apple = False

        # Initial speed
        self.speed = CLOCK_TICKS

    # This function is called at each loop interation.

    def update(self):
        global apple

        # Calculate the head's next position based on current movement
        next_x = self.head.x + self.xmov * GRID_SIZE
        next_y = self.head.y + self.ymov * GRID_SIZE

        # Only check collisions if the snake is currently moving
        if self.xmov or self.ymov:
            # Check for border crash.
            if next_x not in range(0, WIDTH) or next_y not in range(0, HEIGHT):
                self.alive = False
                if DEATH_SOUND_ON:
                    gameover_sound.play()

            # Check for self-bite.
            for square in self.tail:
                if next_x == square.x and next_y == square.y:
                    self.alive = False
                    if DEATH_SOUND_ON:
                        gameover_sound.play()

        # In the event of death, reset the game arena.
        if not self.alive:
            # Tell the bad news
            pygame.draw.rect(arena, DEAD_HEAD_COLOR, snake.head)
            pygame.display.update()
            game_over_prompt()

            # Respan the head
            self.x, self.y = GRID_SIZE, GRID_SIZE
            self.head = pygame.Rect(self.x, self.y, GRID_SIZE, GRID_SIZE)

            # Respan the initial tail
            self.tail = []

            # Initial direction
            self.xmov = 1  # Right
            self.ymov = 0  # Still

            # Resurrection
            self.alive = True
            self.got_apple = False

            # Reset speed
            self.speed = CLOCK_TICKS

            # Drop an apple
<<<<<<< HEAD
            apple = Apple(self)
=======
            apple = Apple(snake)
>>>>>>> e2d0b2c8

        # Move the snake.

        # If head hasn't moved, tail shouldn't either (otherwise, self-byte).
        if self.xmov or self.ymov:
            # Prepend a new segment to tail.
            self.tail.insert(
                0, pygame.Rect(self.head.x, self.head.y, GRID_SIZE, GRID_SIZE)
            )

            if self.got_apple:
                self.got_apple = False
            else:
                self.tail.pop()

            # Move the head along current direction.
            self.head.x += self.xmov * GRID_SIZE
            self.head.y += self.ymov * GRID_SIZE


##
## The apple class.
##


class Apple:
    def __init__(self, snake):
<<<<<<< HEAD
        # Keep trying until we find a free grid cell (not on the snake).
        while True:
            self.x = random.randrange(0, WIDTH, GRID_SIZE)
            self.y = random.randrange(0, HEIGHT, GRID_SIZE)
            self.rect = pygame.Rect(self.x, self.y, GRID_SIZE, GRID_SIZE)

            head_free = not (self.x == snake.head.x and self.y == snake.head.y)
            tail_free = all((self.x != seg.x or self.y != seg.y) for seg in snake.tail)
            if head_free and tail_free:
                break

    # This function is called each iteration of the game loop
=======
        while True:
            # Pick a random position within the game arena
            x = int(random.randint(0, WIDTH) / GRID_SIZE) * GRID_SIZE
            y = int(random.randint(0, HEIGHT) / GRID_SIZE) * GRID_SIZE

            # Verify colision with snake (head and tail)
            collision = (x == snake.head.x and y == snake.head.y) or any(
                x == square.x and y == square.y for square in snake.tail
            )

            if not collision:  # if no collision, create an apple at that location
                self.x = x
                self.y = y
                self.rect = pygame.Rect(self.x, self.y, GRID_SIZE, GRID_SIZE)
                break

    # This function is called each interation of the game loop

>>>>>>> e2d0b2c8
    def update(self):
        # Draw the apple
        pygame.draw.rect(arena, APPLE_COLOR, self.rect)



##
## Draw the arena
##


def draw_grid():
    for x in range(0, WIDTH, GRID_SIZE):
        for y in range(0, HEIGHT, GRID_SIZE):
            rect = pygame.Rect(x, y, GRID_SIZE, GRID_SIZE)
            pygame.draw.rect(arena, GRID_COLOR, rect, 1)


<<<<<<< HEAD
##
## Start flow
##
start_menu()  # blocks until user picks "Start Game"
snake = Snake()  # create with the final, chosen GRID_SIZE
apple = Apple(snake)
=======
draw_grid()

snake = Snake()  # The snake

apple = Apple(snake)  # An apple

center_prompt(WINDOW_TITLE, "Press to start")
>>>>>>> e2d0b2c8

##
## Main loop
##

while True:
    for event in pygame.event.get():  # Wait for events
        # App terminated
        if event.type == pygame.QUIT:
            pygame.quit()
            sys.exit()

        # Key pressed
        if event.type == pygame.KEYDOWN:
            # Down arrow (or S): move down
            if (
                event.key
                in (
                    pygame.K_DOWN,
                    pygame.K_s,
                )
                and snake.ymov != -1
            ):
                snake.ymov = 1
                snake.xmov = 0
            # Up arrow (or W): move up
            elif event.key in (pygame.K_UP, pygame.K_w) and snake.ymov != 1:
                snake.ymov = -1
                snake.xmov = 0
            # Right arrow (or D): move right
            elif event.key in (pygame.K_RIGHT, pygame.K_d) and snake.xmov != -1:
                snake.ymov = 0
                snake.xmov = 1
            # Left arrow (or A): move left
            elif event.key in (pygame.K_LEFT, pygame.K_a) and snake.xmov != 1:
                snake.ymov = 0
                snake.xmov = -1
            # Q : quit game
            elif event.key == pygame.K_q:
                pygame.quit()
                sys.exit()
<<<<<<< HEAD
            elif event.key == pygame.K_p:  # P         : pause game
=======
            # P : pause game
            elif event.key == pygame.K_p:
>>>>>>> e2d0b2c8
                game_on = not game_on
            elif event.key == pygame.K_m:
                was_running = game_on
                game_on = 0
                run_settings_menu()
                apply_settings(reset_objects=True)
                game_on = was_running
    ## Update the game

    if game_on:
        snake.update()

        arena.fill(ARENA_COLOR)
        draw_grid()

        apple.update()

    # Draw the tail
    for square in snake.tail:
        pygame.draw.rect(arena, TAIL_COLOR, square)

    # Draw head
    pygame.draw.rect(arena, HEAD_COLOR, snake.head)

    # Show score (snake length = head + tail)
    score = BIG_FONT.render(f"{len(snake.tail)}", True, SCORE_COLOR)
    score_rect = score.get_rect(center=(WIDTH / 2, HEIGHT / 12))
    arena.blit(score, score_rect)

    # If the head pass over an apple, lengthen the snake and drop another apple
    if snake.head.x == apple.x and snake.head.y == apple.y:
        # snake.tail.append(pygame.Rect(snake.head.x, snake.head.y, GRID_SIZE, GRID_SIZE))
        snake.got_apple = True
        snake.speed = min(snake.speed * 1.1, MAX_SPEED)  # Increase speed
        # print(f"[APPLE] Speed increased to: {snake.speed:.2f}")
        apple = Apple(snake)

    # Update display and move clock.
    pygame.display.update()
    clock.tick_busy_loop(int(snake.speed))<|MERGE_RESOLUTION|>--- conflicted
+++ resolved
@@ -284,7 +284,7 @@
 def _render_text_fit(text: str, color, max_width_ratio: float, base_px: int):
     """
     Render text using the game's font, shrinking until it fits the given width ratio.
-    max_width_ratio: fraction of WIDTH allowed (e.g., 0.9 for 90%).
+    max_width_ratio: fraction of WIDTH allowed.
     base_px: starting font size in pixels.
     """
     px = base_px
@@ -493,11 +493,7 @@
             self.speed = CLOCK_TICKS
 
             # Drop an apple
-<<<<<<< HEAD
             apple = Apple(self)
-=======
-            apple = Apple(snake)
->>>>>>> e2d0b2c8
 
         # Move the snake.
 
@@ -525,7 +521,6 @@
 
 class Apple:
     def __init__(self, snake):
-<<<<<<< HEAD
         # Keep trying until we find a free grid cell (not on the snake).
         while True:
             self.x = random.randrange(0, WIDTH, GRID_SIZE)
@@ -538,26 +533,6 @@
                 break
 
     # This function is called each iteration of the game loop
-=======
-        while True:
-            # Pick a random position within the game arena
-            x = int(random.randint(0, WIDTH) / GRID_SIZE) * GRID_SIZE
-            y = int(random.randint(0, HEIGHT) / GRID_SIZE) * GRID_SIZE
-
-            # Verify colision with snake (head and tail)
-            collision = (x == snake.head.x and y == snake.head.y) or any(
-                x == square.x and y == square.y for square in snake.tail
-            )
-
-            if not collision:  # if no collision, create an apple at that location
-                self.x = x
-                self.y = y
-                self.rect = pygame.Rect(self.x, self.y, GRID_SIZE, GRID_SIZE)
-                break
-
-    # This function is called each interation of the game loop
-
->>>>>>> e2d0b2c8
     def update(self):
         # Draw the apple
         pygame.draw.rect(arena, APPLE_COLOR, self.rect)
@@ -576,22 +551,12 @@
             pygame.draw.rect(arena, GRID_COLOR, rect, 1)
 
 
-<<<<<<< HEAD
 ##
 ## Start flow
 ##
 start_menu()  # blocks until user picks "Start Game"
 snake = Snake()  # create with the final, chosen GRID_SIZE
 apple = Apple(snake)
-=======
-draw_grid()
-
-snake = Snake()  # The snake
-
-apple = Apple(snake)  # An apple
-
-center_prompt(WINDOW_TITLE, "Press to start")
->>>>>>> e2d0b2c8
 
 ##
 ## Main loop
@@ -633,12 +598,7 @@
             elif event.key == pygame.K_q:
                 pygame.quit()
                 sys.exit()
-<<<<<<< HEAD
             elif event.key == pygame.K_p:  # P         : pause game
-=======
-            # P : pause game
-            elif event.key == pygame.K_p:
->>>>>>> e2d0b2c8
                 game_on = not game_on
             elif event.key == pygame.K_m:
                 was_running = game_on
