--- conflicted
+++ resolved
@@ -215,13 +215,6 @@
             rect = pygame.Rect(x, y, GRID_SIZE, GRID_SIZE)
             pygame.draw.rect(arena, GRID_COLOR, rect, 1)
 
-<<<<<<< HEAD
-=======
-
-score = BIG_FONT.render("1", True, MESSAGE_COLOR)
-score_rect = score.get_rect(center=(WIDTH / 2, HEIGHT / 20 + HEIGHT / 30))
-
->>>>>>> 06980869
 draw_grid()
 
 snake = Snake()  # The snake
