#!/usr/bin/env python3
#
#   Copyright (c) 2023, Monaco F. J. <monaco@usp.br>
#
#   This file is part of KobraPy.
#
#   KobraPy is free software: you can redistribute it and/or modify
#   it under the terms of the GNU General Public License as published by
#   the Free Software Foundation, either version 3 of the License, or
#   (at your option) any later version.
#
#   This program is distributed in the hope that it will be useful,
#   but WITHOUT ANY WARRANTY; without even the implied warranty of
#   MERCHANTABILITY or FITNESS FOR A PARTICULAR PURPOSE.  See the
#   GNU General Public License for more details.
#
#   You should have received a copy of the GNU General Public License
#   along with this program.  If not, see <http://www.gnu.org/licenses/>.

# pylint: disable=no-member
# Pygame uses dynamic imports that pylint doesn't understand

import sys
import pygame
from entities import Snake, Apple, Obstacle
from constants import (
    HEAD_COLOR,
    DEAD_HEAD_COLOR,
    TAIL_COLOR,
    ARENA_COLOR,
    GRID_COLOR,
    SCORE_COLOR,
    MESSAGE_COLOR,
    WINDOW_TITLE,
)
from state import GameState
from assets import GameAssets
from config import GameConfig
from settings import GameSettings

##
## Game initialization
##

# Initialize Pygame to access display info.
pygame.init()

# Initialize the audio mixer
pygame.mixer.init()


##
## Settings Menu Functions
##


def _draw_settings_menu(
    state: GameState, assets: GameAssets, settings: GameSettings, selected_index: int
) -> None:
    """Draw the settings menu screen.

    Args:
        state: GameState instance
        assets: GameAssets instance
        settings: GameSettings instance
        selected_index: Currently selected menu item index
    """
    state.arena.fill(ARENA_COLOR)

    title = assets.render_custom("Settings", MESSAGE_COLOR, int(state.width / 10))
    title_rect = title.get_rect(center=(state.width / 2, state.height / 10))
    state.arena.blit(title, title_rect)

    # Spacing and scroll parameters
    visible_rows = int(state.height * 0.75 // (state.height * 0.07))
    top_index = max(0, selected_index - visible_rows + 3)
    padding_y = int(state.height * 0.20)
    row_h = int(state.height * 0.07)

    # Draw visible rows
    for draw_i, field_i in enumerate(range(top_index, len(settings.MENU_FIELDS))):
        if draw_i >= visible_rows:
            break
        f = settings.MENU_FIELDS[field_i]
        val = settings.get(f["key"])
        formatted_val = settings.format_setting_value(
            f, val, state.width, state.grid_size
        )
        text = assets.render_small(
            f"{f['label']}: {formatted_val}",
            SCORE_COLOR if field_i == selected_index else MESSAGE_COLOR,
        )
        rect = text.get_rect()
        rect.left = int(state.width * 0.12)
        rect.top = padding_y + draw_i * row_h
        state.arena.blit(text, rect)

    # Hint footer (smaller)
    hint_text = "[A/D] change   [W/S] select   [Enter/Esc] back"
    hint = assets.render_custom(hint_text, GRID_COLOR, int(state.width / 40))
    state.arena.blit(hint, hint.get_rect(center=(state.width / 2, state.height * 0.95)))

    pygame.display.update()


def run_settings_menu(
    state: GameState, assets: GameAssets, settings: GameSettings
) -> None:
    """Run the settings menu modal loop.

    Args:
        state: GameState instance
        assets: GameAssets instance
        settings: GameSettings instance
    """
    selected = 0

    while True:
        _draw_settings_menu(state, assets, settings, selected)

        for event in pygame.event.get():
            # Guard clauses keep nesting shallow.
            if event.type == pygame.QUIT:
                pygame.quit()
                sys.exit()

            if event.type != pygame.KEYDOWN:
                continue

            key = event.key

            if key in (pygame.K_ESCAPE, pygame.K_RETURN):
                return  # exit menu

            if key in (pygame.K_DOWN, pygame.K_s):
                selected = (selected + 1) % len(settings.MENU_FIELDS)
                continue

            if key in (pygame.K_UP, pygame.K_w):
                selected = (selected - 1) % len(settings.MENU_FIELDS)
                continue

            if key in (pygame.K_LEFT, pygame.K_a):
                settings.step_setting(settings.MENU_FIELDS[selected], -1)
                continue

            if key in (pygame.K_RIGHT, pygame.K_d):
                settings.step_setting(settings.MENU_FIELDS[selected], +1)
                continue


def apply_settings(
    state: GameState,
    assets: GameAssets,
    config: GameConfig,
    settings: GameSettings,
    reset_objects: bool = False,
) -> None:
    """Apply settings to game state, potentially resizing window and recreating objects.

    Args:
        state: GameState instance
        assets: GameAssets instance
        config: GameConfig instance
        settings: GameSettings instance
        reset_objects: Whether to recreate game objects (snake, apples, obstacles)
    """
    old_grid = state.grid_size

    # Calculate new grid size from desired cells per side
    desired_cells = max(10, int(settings.get("cells_per_side")))
    new_grid_size = config.get_optimal_grid_size(desired_cells)

    # Calculate obstacles from difficulty
    new_width, new_height = config.calculate_window_size(new_grid_size)
    num_obstacles = Obstacle.calculate_obstacles_from_difficulty(
        settings.get("obstacle_difficulty"), new_width, new_grid_size, new_height
    )

    # Validate and get apples count
    num_apples = settings.validate_apples_count(new_width, new_grid_size, new_height)

    # Control background music playback based on setting
    if settings.get("background_music"):
        pygame.mixer.music.unpause()
    else:
        pygame.mixer.music.pause()

    # Recompute window and recreate surface/fonts if grid changed
    if new_grid_size != old_grid:
        new_width, new_height = config.calculate_window_size(new_grid_size)
        state.arena = pygame.display.set_mode((new_width, new_height))
        pygame.display.set_caption(WINDOW_TITLE)

        # Update state's dimensions to match new grid size
        state.update_dimensions(new_width, new_height, new_grid_size)

        # Reload fonts with new width
        assets.reload_fonts(new_width)

        # Force reset_objects when grid size changes to prevent misalignment
        reset_objects = True

<<<<<<< HEAD
# Load speaker sprites
try:
    speaker_on_sprite = pygame.image.load("assets/sprites/speaker-on.png")
    speaker_muted_sprite = pygame.image.load("assets/sprites/speaker-muted.png")
except pygame.error as e:
    print(f"Warning: Could not load speaker sprites: {e}")
    speaker_on_sprite = None
    speaker_muted_sprite = None
=======
    # Recreate moving objects to reflect new geometry/speed
    if reset_objects:
        # Get current dimensions from state
        width = state.width
        height = state.height
        grid_size = state.grid_size

        # Recreate snake with initial speed
        state.snake = Snake(width, height, grid_size)
        state.snake.speed = float(settings.get("initial_speed"))

        # Create obstacles
        state.create_obstacles_constructively(num_obstacles)

        # Create multiple apples
        state.apples = []
        for _ in range(num_apples):
            apple = Apple(width, height, grid_size)
            apple.ensure_valid_position(state.snake, state.obstacles)
            # Also ensure it doesn't overlap with existing apples
            while any(apple.x == a.x and apple.y == a.y for a in state.apples):
                apple.ensure_valid_position(state.snake, state.obstacles)
            state.apples.append(apple)
>>>>>>> fc2d157e


##
## Center message + simple key wait helpers
##


def _render_text_fit(
    assets: GameAssets,
    text: str,
    color,
    max_width_ratio: float,
    base_px: int,
    window_width: int,
):
    """Render text using the game's font, shrinking until it fits the given width ratio.

    Args:
        assets: GameAssets instance
        text: Text to render
        color: Text color
        max_width_ratio: Fraction of window width allowed
        base_px: Starting font size in pixels
        window_width: Current window width

    Returns:
        Rendered text surface
    """
    px = base_px
    while px > 8:  # don't go too tiny
        surf = assets.render_custom(text, color, px)
        if surf.get_width() <= window_width * max_width_ratio:
            return surf
        px -= 2
    return surf  # last attempt even if it doesn't fit perfectly


def _draw_center_message(
    state: GameState, assets: GameAssets, title: str, subtitle: str
) -> None:
    """Draw a centered message with title and subtitle.

    Args:
        state: GameState instance
        assets: GameAssets instance
        title: Main title text
        subtitle: Subtitle text
    """
    state.arena.fill(ARENA_COLOR)

    # Title ~ up to 80% of window width, start from BIG font size.
    title_surf = _render_text_fit(
        assets,
        title,
        MESSAGE_COLOR,
        max_width_ratio=0.8,
        base_px=int(state.width / 8),
        window_width=state.width,
    )
    state.arena.blit(
        title_surf, title_surf.get_rect(center=(state.width / 2, state.height / 2.6))
    )

    # Subtitle ~ up to 90% of width, start from SMALL font size.
    sub_surf = _render_text_fit(
        assets,
        subtitle,
        MESSAGE_COLOR,
        max_width_ratio=0.9,
        base_px=int(state.width / 20),
        window_width=state.width,
    )
    state.arena.blit(
        sub_surf, sub_surf.get_rect(center=(state.width / 2, state.height / 1.8))
    )

    pygame.display.update()


def _wait_for_keys(allowed_keys: set[int]) -> int:
    """Block until a KEYDOWN for one of allowed_keys (or quit). Return the key."""
    while True:
        event = pygame.event.wait()
        if event.type == pygame.QUIT:
            pygame.quit()
            sys.exit()
        if event.type == pygame.KEYDOWN and (
            not allowed_keys or event.key in allowed_keys
        ):
            return event.key


def game_over_handler(
    state: GameState, assets: GameAssets, settings: GameSettings
) -> None:
    """Handle game over scenario with visual feedback and prompt.

    Args:
        state: GameState instance
        assets: GameAssets instance
        settings: GameSettings instance
    """
    # Play death sound effect (if enabled)
    if settings.get("death_sound") and assets.gameover_sound:
        assets.gameover_sound.play()

    # Switch to death music (if music is enabled)
    if settings.get("background_music"):
        GameAssets.play_death_music()

    # Tell the bad news
    pygame.draw.rect(state.arena, DEAD_HEAD_COLOR, state.snake.head)
    pygame.display.update()
    # Game-over prompt: only Space/Enter restart; Q quits.
    _draw_center_message(
        state, assets, "Game Over", "Press Enter/Space to restart  •  Q to exit"
    )
    key = _wait_for_keys({pygame.K_RETURN, pygame.K_SPACE, pygame.K_q})

    # Switch back to background music (if music is enabled)
    if settings.get("background_music"):
        GameAssets.play_background_music()

    if key == pygame.K_q:
        pygame.quit()
        sys.exit()


##
## Start menu (Start / Settings)
##


def start_menu(
    state: GameState,
    assets: GameAssets,
    config: GameConfig,
    settings: GameSettings,
) -> None:
    """Main menu shown before the game starts.

    Args:
        state: GameState instance
        assets: GameAssets instance
        config: GameConfig instance
        settings: GameSettings instance
    """
    selected = 0
    items = ["Start Game", "Settings"]

    while True:
        state.arena.fill(ARENA_COLOR)

        # Title
        title = assets.render_big(WINDOW_TITLE, MESSAGE_COLOR)
        state.arena.blit(
            title, title.get_rect(center=(state.width / 2, state.height / 4))
        )

        # Draw buttons
        for i, text_label in enumerate(items):
            color = SCORE_COLOR if i == selected else MESSAGE_COLOR
            text = assets.render_small(text_label, color)
            rect = text.get_rect(
                center=(state.width / 2, state.height / 2 + i * (state.height * 0.12))
            )
            state.arena.blit(text, rect)

        pygame.display.update()

        # Input handling
        for event in pygame.event.get():
            if event.type == pygame.QUIT:
                pygame.quit()
                sys.exit()

            if event.type == pygame.KEYDOWN:
                key = event.key
                if key in (pygame.K_UP, pygame.K_w):
                    selected = (selected - 1) % len(items)
                elif key in (pygame.K_DOWN, pygame.K_s):
                    selected = (selected + 1) % len(items)
                elif key in (pygame.K_RETURN, pygame.K_SPACE):
                    if items[selected] == "Start Game":
                        return  # proceed to game
                    elif items[selected] == "Settings":
                        run_settings_menu(state, assets, settings)
                        apply_settings(
                            state, assets, config, settings, reset_objects=False
                        )
                elif key == pygame.K_m:
                    run_settings_menu(state, assets, settings)
                    apply_settings(state, assets, config, settings, reset_objects=False)
                elif key == pygame.K_ESCAPE:
                    pygame.quit()
                    sys.exit()

            if event.type == pygame.MOUSEBUTTONDOWN and event.button == 1:
                # Simple click detection
                mx, my = event.pos
                for i, text_label in enumerate(items):
                    rect = assets.render_small(text_label, MESSAGE_COLOR).get_rect(
                        center=(
                            state.width / 2,
                            state.height / 2 + i * (state.height * 0.12),
                        )
                    )
                    if rect.collidepoint(mx, my):
                        if text_label == "Start Game":
                            return
                        elif text_label == "Settings":
                            run_settings_menu(state, assets, settings)
                            apply_settings(
                                state, assets, config, settings, reset_objects=False
                            )


##
## Draw the arena
##


def draw_grid(state: GameState) -> None:
    """Draw the game grid.

    Args:
        state: GameState instance
    """
    for x in range(0, state.width, state.grid_size):
        for y in range(0, state.height, state.grid_size):
            rect = pygame.Rect(x, y, state.grid_size, state.grid_size)
            pygame.draw.rect(state.arena, GRID_COLOR, rect, 1)


##
## Draws the icon representing whether the background music is on or off
##


def draw_music_indicator(
    state: GameState, assets: GameAssets, settings: GameSettings
) -> None:
    """Draw a subtle music status indicator in the bottom-right corner.

    Args:
        state: GameState instance
        assets: GameAssets instance
        settings: GameSettings instance
    """
    music_on = settings.get("background_music")

    # Define dimensions and spacing using proportional padding
    padding_x = int(state.width * 0.02)
    padding_y = int(state.height * 0.02)
    icon_size = int(state.width / 25)
    gap = 4  # Small pixel gap between icon and text

    # Render hint text to get its height
    hint_color = SCORE_COLOR if music_on else GRID_COLOR
    hint_text = "[N]"
    hint_surf = assets.render_custom(hint_text, hint_color, int(state.width / 50))
    hint_rect = hint_surf.get_rect()

    # Calculate total widget height
    total_widget_height = icon_size + gap + hint_rect.height

    # Choose sprite based on music state
    sprite = assets.speaker_on_sprite if music_on else assets.speaker_muted_sprite

    # Calculate positions
    icon_x = state.width - padding_x - icon_size
    icon_y = state.height - padding_y - total_widget_height

    # Scale and draw sprite
    if sprite is not None:
        scaled_sprite = pygame.transform.scale(sprite, (icon_size, icon_size))
        state.arena.blit(scaled_sprite, (icon_x, icon_y))

    # Position and draw text hint below the icon
    hint_rect.centerx = icon_x + icon_size // 2
    hint_rect.top = icon_y + icon_size + gap
    state.arena.blit(hint_surf, hint_rect)


##
## Main game function
##


def main():
    """Main game entry point with proper initialization."""
    # Initialize game configuration
    config = GameConfig()

    # Initialize game settings
    settings = GameSettings(config.initial_width, config.initial_grid_size)

    # Initialize game assets
    assets = GameAssets(config.initial_width)

    # Initialize and start background music
    GameAssets.init_music(volume=0.2, start_playing=True)

    # Initialize game state
    state = GameState(
        config.initial_width, config.initial_height, config.initial_grid_size
    )

    # Apply default settings with state
    apply_settings(state, assets, config, settings, reset_objects=False)

    # Calculate and create obstacles from settings
    num_obstacles = Obstacle.calculate_obstacles_from_difficulty(
        settings.get("obstacle_difficulty"), state.width, state.grid_size, state.height
    )
    state.create_obstacles_constructively(num_obstacles)
    pygame.display.set_caption(WINDOW_TITLE)

    ##
    ## Start flow
    ##
    start_menu(state, assets, config, settings)  # blocks until user picks "Start Game"

    ##
    ## Main loop
    ##
    while True:
        dt = state.clock.tick_busy_loop(0)
        for event in pygame.event.get():  # Wait for events
            # App terminated
            if event.type == pygame.QUIT:
                pygame.quit()
                sys.exit()

            # Key pressed
            if event.type == pygame.KEYDOWN:
                # Down arrow (or S): move down
                if (
                    event.key
                    in (
                        pygame.K_DOWN,
                        pygame.K_s,
                    )
                    and state.snake.ymov != -1
                ):
                    state.snake.ymov = 1
                    state.snake.xmov = 0
                # Up arrow (or W): move up
                elif event.key in (pygame.K_UP, pygame.K_w) and state.snake.ymov != 1:
                    state.snake.ymov = -1
                    state.snake.xmov = 0
                # Right arrow (or D): move right
                elif (
                    event.key in (pygame.K_RIGHT, pygame.K_d) and state.snake.xmov != -1
                ):
                    state.snake.ymov = 0
                    state.snake.xmov = 1
                # Left arrow (or A): move left
                elif event.key in (pygame.K_LEFT, pygame.K_a) and state.snake.xmov != 1:
                    state.snake.ymov = 0
                    state.snake.xmov = -1
                # Q : quit game
                elif event.key == pygame.K_q:
                    pygame.quit()
                    sys.exit()
                elif event.key == pygame.K_p:  # P : pause game
                    state.toggle_pause()
                elif event.key in (pygame.K_m, pygame.K_ESCAPE):  # M or ESC : open menu
                    was_running = state.game_on
                    state.pause()

                    # Store old values of critical settings
                    old_cells = settings.get("cells_per_side")
                    old_obstacles = settings.get("obstacle_difficulty")
                    old_initial_speed = settings.get("initial_speed")
                    old_num_apples = settings.get("number_of_apples")

                    run_settings_menu(state, assets, settings)

                    # Check if critical settings changed (require reset)
                    needs_reset = (
                        old_cells != settings.get("cells_per_side")
                        or old_obstacles != settings.get("obstacle_difficulty")
                        or old_initial_speed != settings.get("initial_speed")
                        or old_num_apples != settings.get("number_of_apples")
                    )

                    # Force reset if critical settings changed, or use player preference
                    apply_settings(
                        state,
                        assets,
                        config,
                        settings,
                        reset_objects=needs_reset
                        or settings.get("reset_game_on_apply"),
                    )
                    state.game_on = was_running
                elif event.key == pygame.K_n:  # N : toggle music mute
                    settings.set(
                        "background_music", not settings.get("background_music")
                    )
                    apply_settings(state, assets, config, settings, reset_objects=False)

        ## Update the game
        if state.game_on:
            # Only update snake position when it has reached its current target
            if (
                state.snake.target_x == state.snake.head.x
                and state.snake.target_y == state.snake.head.y
            ):
                if state.snake.xmov or state.snake.ymov:
                    state.snake.update(
                        state.apples,
                        state.obstacles,
                        lambda: game_over_handler(state, assets, settings),
                    )

            # Advance interpolation toward the current target grid cell (if any)
            if (
                state.snake.target_x != state.snake.head.x
                or state.snake.target_y != state.snake.head.y
            ):
                move_interval_ms = 1000.0 / state.snake.speed
                state.snake.move_progress += dt / move_interval_ms
                if state.snake.move_progress > 1.0:
                    state.snake.move_progress = 1.0
                state.snake.draw_x = (
                    state.snake.head.x
                    + (state.snake.target_x - state.snake.head.x)
                    * state.snake.move_progress
                )
                state.snake.draw_y = (
                    state.snake.head.y
                    + (state.snake.target_y - state.snake.head.y)
                    * state.snake.move_progress
                )
                if state.snake.move_progress >= 1.0:
                    # Move completed: remember previous head position
                    prev_x = state.snake.head.x
                    prev_y = state.snake.head.y

                    # Snap head to target grid cell
                    state.snake.head.x = state.snake.target_x
                    state.snake.head.y = state.snake.target_y
                    state.snake.x = state.snake.head.x
                    state.snake.y = state.snake.head.y

                    # Insert previous head position into tail (store as (x,y) tuple)
                    state.snake.tail.insert(0, (prev_x, prev_y))
                    if state.snake.got_apple:
                        state.snake.got_apple = False
                    else:
                        # Only pop when we didn't just eat an apple
                        if state.snake.tail:
                            state.snake.tail.pop()

                    # Reset progress and ensure draw coords are exact integers
                    state.snake.move_progress = 0.0
                    state.snake.draw_x = float(state.snake.head.x)
                    state.snake.draw_y = float(state.snake.head.y)
                    state.snake.prev_head_x = state.snake.head.x
                    state.snake.prev_head_y = state.snake.head.y
            else:
                # No pending move: keep draw coordinates synced to head
                state.snake.move_progress = 0.0
                state.snake.draw_x = float(state.snake.head.x)
                state.snake.draw_y = float(state.snake.head.y)

        state.arena.fill(ARENA_COLOR)
        draw_grid(state)

        # Draw obstacles
        for obstacle in state.obstacles:
            obstacle.update()

        # Draw all apples
        for apple in state.apples:
            apple.update(state.arena)

        # Draw the tail with smooth interpolation
        for i, (tx, ty) in enumerate(state.snake.tail):
            draw_tx = tx
            draw_ty = ty

            if i == 0 and state.snake.move_progress > 0.0:
                draw_tx = state.snake.head.x + (tx - state.snake.head.x) * (
                    1.0 - state.snake.move_progress
                )
                draw_ty = state.snake.head.y + (ty - state.snake.head.y) * (
                    1.0 - state.snake.move_progress
                )
            elif i > 0 and state.snake.move_progress > 0.0:
                prev_tx, prev_ty = state.snake.tail[i - 1]
                draw_tx = prev_tx + (tx - prev_tx) * (1.0 - state.snake.move_progress)
                draw_ty = prev_ty + (ty - prev_ty) * (1.0 - state.snake.move_progress)

            pygame.draw.rect(
                state.arena,
                TAIL_COLOR,
                pygame.Rect(
                    round(draw_tx), round(draw_ty), state.grid_size, state.grid_size
                ),
            )

        # Draw head (use int coords for Rect)
        pygame.draw.rect(
            state.arena,
            HEAD_COLOR,
            pygame.Rect(
                round(state.snake.draw_x),
                round(state.snake.draw_y),
                state.grid_size,
                state.grid_size,
            ),
        )

        # Show score (snake length = head + tail)
        score = assets.render_big(f"{len(state.snake.tail)}", SCORE_COLOR)
        score.set_alpha(75)  # opacity
        score_rect = score.get_rect(center=(state.width / 2, state.height / 12))
        state.arena.blit(score, score_rect)

        # Draw music status indicator
        draw_music_indicator(state, assets, settings)

        # Check collision with all apples and maintain N apples in arena
        for apple in state.apples[:]:  # Use slice to iterate over copy
            if state.snake.head.x == apple.x and state.snake.head.y == apple.y:
                state.snake.got_apple = True
                max_speed = float(settings.get("max_speed"))
                state.snake.speed = min(
                    state.snake.speed * 1.1, max_speed
                )  # Increase speed

                # Remove eaten apple and spawn a new one
                state.apples.remove(apple)

                # Calculate available free cells using state properties
                free_cells = state.get_free_cells_count()

                # Only spawn new apple if there are free cells
                if free_cells > 0:
                    new_apple = Apple(state.width, state.height, state.grid_size)
                    new_apple.ensure_valid_position(state.snake, state.obstacles)
                    # Ensure it doesn't overlap with existing apples
                    while any(
                        new_apple.x == a.x and new_apple.y == a.y for a in state.apples
                    ):
                        new_apple.ensure_valid_position(state.snake, state.obstacles)
                    state.apples.append(new_apple)

                break  # Only eat one apple per frame

        # Update display
        pygame.display.update()


if __name__ == "__main__":
    main()<|MERGE_RESOLUTION|>--- conflicted
+++ resolved
@@ -200,18 +200,8 @@
 
         # Force reset_objects when grid size changes to prevent misalignment
         reset_objects = True
-
-<<<<<<< HEAD
-# Load speaker sprites
-try:
-    speaker_on_sprite = pygame.image.load("assets/sprites/speaker-on.png")
-    speaker_muted_sprite = pygame.image.load("assets/sprites/speaker-muted.png")
-except pygame.error as e:
-    print(f"Warning: Could not load speaker sprites: {e}")
-    speaker_on_sprite = None
-    speaker_muted_sprite = None
-=======
-    # Recreate moving objects to reflect new geometry/speed
+    
+     # Recreate moving objects to reflect new geometry/speed
     if reset_objects:
         # Get current dimensions from state
         width = state.width
@@ -234,8 +224,17 @@
             while any(apple.x == a.x and apple.y == a.y for a in state.apples):
                 apple.ensure_valid_position(state.snake, state.obstacles)
             state.apples.append(apple)
->>>>>>> fc2d157e
-
+         
+
+# Load speaker sprites
+try:
+    speaker_on_sprite = pygame.image.load("assets/sprites/speaker-on.png")
+    speaker_muted_sprite = pygame.image.load("assets/sprites/speaker-muted.png")
+except pygame.error as e:
+    print(f"Warning: Could not load speaker sprites: {e}")
+    speaker_on_sprite = None
+    speaker_muted_sprite = None
+    
 
 ##
 ## Center message + simple key wait helpers
