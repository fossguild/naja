--- conflicted
+++ resolved
@@ -588,8 +588,25 @@
                 elif event.key in (pygame.K_m, pygame.K_ESCAPE):  # M or ESC : open menu
                     was_running = state.game_on
                     state.game_on = 0
+
+                    # Store old values of critical settings
+                    old_cells = SETTINGS["cells_per_side"]
+                    old_obstacles = SETTINGS["obstacle_difficulty"]
+                    old_initial_speed = SETTINGS["initial_speed"]
+
                     run_settings_menu(state)
-                    apply_settings(state, reset_objects=True)
+
+                    # Check if critical settings changed (require reset)
+                    needs_reset = (
+                        old_cells != SETTINGS["cells_per_side"]
+                        or old_obstacles != SETTINGS["obstacle_difficulty"]
+                        or old_initial_speed != SETTINGS["initial_speed"]
+                    )
+
+                    # Force reset if critical settings changed, or use player preference
+                    apply_settings(
+                        state, reset_objects=needs_reset or SETTINGS["reset_game_on_apply"]
+                    )
                     state.game_on = was_running
                 elif event.key == pygame.K_n:  # N : toggle music mute
                     SETTINGS["background_music"] = not SETTINGS["background_music"]
@@ -680,81 +697,6 @@
                 draw_tx = state.snake.head.x + (tx - state.snake.head.x) * (
                     1.0 - state.snake.move_progress
                 )
-<<<<<<< HEAD
-                and snake.ymov != -1
-            ):
-                snake.ymov = 1
-                snake.xmov = 0
-            # Up arrow (or W): move up
-            elif event.key in (pygame.K_UP, pygame.K_w) and snake.ymov != 1:
-                snake.ymov = -1
-                snake.xmov = 0
-            # Right arrow (or D): move right
-            elif event.key in (pygame.K_RIGHT, pygame.K_d) and snake.xmov != -1:
-                snake.ymov = 0
-                snake.xmov = 1
-            # Left arrow (or A): move left
-            elif event.key in (pygame.K_LEFT, pygame.K_a) and snake.xmov != 1:
-                snake.ymov = 0
-                snake.xmov = -1
-            # Q : quit game
-            elif event.key == pygame.K_q:
-                pygame.quit()
-                sys.exit()
-            elif event.key == pygame.K_p:  # P         : pause game
-                game_on = not game_on
-            elif event.key in (pygame.K_m, pygame.K_ESCAPE):  # M or ESC : open menu
-                was_running = game_on
-                game_on = 0
-
-                # Store old values of critical settings
-                old_cells = SETTINGS["cells_per_side"]
-                old_obstacles = SETTINGS["obstacle_difficulty"]
-                old_initial_speed = SETTINGS["initial_speed"]
-
-                run_settings_menu()
-
-                # Check if critical settings changed (require reset)
-                needs_reset = (
-                    old_cells != SETTINGS["cells_per_side"]
-                    or old_obstacles != SETTINGS["obstacle_difficulty"]
-                    or old_initial_speed != SETTINGS["initial_speed"]
-                )
-
-                # Force reset if critical settings changed, or use player preference
-                apply_settings(
-                    reset_objects=needs_reset or SETTINGS["reset_game_on_apply"]
-                )
-                game_on = was_running
-            elif event.key == pygame.K_n:  # N : toggle music mute
-                SETTINGS["background_music"] = not SETTINGS["background_music"]
-                apply_settings(reset_objects=False)
-    ## Update the game
-
-    died = False
-    if game_on:
-        # If we're not currently interpolating between grid cells and a movement
-        # direction is set, schedule the next grid move by calling snake.update().
-        if snake.target_x == snake.head.x and snake.target_y == snake.head.y:
-            if snake.xmov or snake.ymov:
-                died = snake.update(apple, obstacles, game_over_handler)
-
-        # Play death sound if snake died
-        if died and DEATH_SOUND_ON:
-            gameover_sound.play()
-
-        # Advance interpolation toward the current target grid cell (if any)
-        if snake.target_x != snake.head.x or snake.target_y != snake.head.y:
-            move_interval_ms = 1000.0 / snake.speed
-            snake.move_progress += dt / move_interval_ms
-            if snake.move_progress > 1.0:
-                snake.move_progress = 1.0
-            snake.draw_x = (
-                snake.head.x + (snake.target_x - snake.head.x) * snake.move_progress
-            )
-            snake.draw_y = (
-                snake.head.y + (snake.target_y - snake.head.y) * snake.move_progress
-=======
                 draw_ty = state.snake.head.y + (ty - state.snake.head.y) * (
                     1.0 - state.snake.move_progress
                 )
@@ -767,7 +709,6 @@
                 state.arena,
                 TAIL_COLOR,
                 pygame.Rect(round(draw_tx), round(draw_ty), GRID_SIZE, GRID_SIZE),
->>>>>>> 25f9ef99
             )
 
         # Draw head (use int coords for Rect)
