#!/usr/bin/env python3
#
#   Copyright (c) 2023, Monaco F. J. <monaco@usp.br>
#
#   This file is part of KobraPy.
#
#   KobraPy is free software: you can redistribute it and/or modify
#   it under the terms of the GNU General Public License as published by
#   the Free Software Foundation, either version 3 of the License, or
#   (at your option) any later version.
#
#   This program is distributed in the hope that it will be useful,
#   but WITHOUT ANY WARRANTY; without even the implied warranty of
#   MERCHANTABILITY or FITNESS FOR A PARTICULAR PURPOSE.  See the
#   GNU General Public License for more details.
#
#   You should have received a copy of the GNU General Public License
#   along with this program.  If not, see <http://www.gnu.org/licenses/>.

import pygame
import random
import sys

##
## Game customization.
##

WIDTH, HEIGHT = 800, 800  # Game screen dimensions.

GRID_SIZE = 50  # Square grid size.

HEAD_COLOR = "#00aa00"  # Color of the snake's head.
DEAD_HEAD_COLOR = "#4b0082"  # Color of the dead snake's head.
TAIL_COLOR = "#00ff00"  # Color of the snake's tail.
APPLE_COLOR = "#aa0000"  # Color of the apple.
ARENA_COLOR = "#202020"  # Color of the ground.
GRID_COLOR = "#3c3c3b"  # Color of the grid lines.
SCORE_COLOR = "#ffffff"  # Color of the scoreboard.
MESSAGE_COLOR = "#808080"  # Color of the game-over message.

WINDOW_TITLE = "KobraPy"  # Window title.

CLOCK_TICKS = 7  # How fast the snake moves.

##
## Game implementation.
##

pygame.init()

clock = pygame.time.Clock()

# Load gameover sound
gameover_sound = pygame.mixer.Sound("assets/sound/gameover.wav")

arena = pygame.display.set_mode((WIDTH, HEIGHT))

# BIG_FONT   = pygame.font.Font("assets/font/Ramasuri.ttf", int(WIDTH/8))
# SMALL_FONT = pygame.font.Font("assets/font/Ramasuri.ttf", int(WIDTH/20))

BIG_FONT = pygame.font.Font("assets/font/GetVoIP-Grotesque.ttf", int(WIDTH / 8))
SMALL_FONT = pygame.font.Font("assets/font/GetVoIP-Grotesque.ttf", int(WIDTH / 20))

pygame.display.set_caption(WINDOW_TITLE)

game_on = 1

## This function is called when the snake dies.


def center_prompt(title, subtitle):

    # Show title and subtitle.

    center_title = BIG_FONT.render(title, True, MESSAGE_COLOR)
    center_title_rect = center_title.get_rect(center=(WIDTH / 2, HEIGHT / 2))
    arena.blit(center_title, center_title_rect)

    center_subtitle = SMALL_FONT.render(subtitle, True, MESSAGE_COLOR)
    center_subtitle_rect = center_subtitle.get_rect(center=(WIDTH / 2, HEIGHT * 2 / 3))
    arena.blit(center_subtitle, center_subtitle_rect)

    pygame.display.update()

    # Wait for a keypres or a game quit event.

    while event := pygame.event.wait():
        if event.type == pygame.KEYDOWN:
            break
        if event.type == pygame.QUIT:
            pygame.quit()
            sys.exit()
    if event.key == pygame.K_q:  # 'Q' quits game
        pygame.quit()
        sys.exit()


##
## Snake class
##


class Snake:
    def __init__(self):

        # Dimension of each snake segment.

        self.x, self.y = GRID_SIZE, GRID_SIZE

        # Initial direction
        # xmov :  -1 left,    0 still,   1 right
        # ymov :  -1 up       0 still,   1 dows
        self.xmov = 1
        self.ymov = 0

        # The snake has a head segement,
        self.head = pygame.Rect(self.x, self.y, GRID_SIZE, GRID_SIZE)

        # and a tail (array of segments).
        self.tail = []

        # The snake is born.
        self.alive = True

        # No collected apples.
        self.got_apple = False

    # This function is called at each loop interation.

    def update(self):
        global apple

        # Check for border crash.
        if self.head.x not in range(0, WIDTH) or self.head.y not in range(0, HEIGHT):
            self.alive = False
            gameover_sound.play()

        # Check for self-bite.
        for square in self.tail:
            if self.head.x == square.x and self.head.y == square.y:
                self.alive = False
                gameover_sound.play()

        # In the event of death, reset the game arena.
        if not self.alive:

            # Tell the bad news
            pygame.draw.rect(arena, DEAD_HEAD_COLOR, snake.head)
            center_prompt("Game Over", "Press to restart")

            # Respan the head
            self.x, self.y = GRID_SIZE, GRID_SIZE
            self.head = pygame.Rect(self.x, self.y, GRID_SIZE, GRID_SIZE)

            # Respan the initial tail
            self.tail = []

            # Initial direction
            self.xmov = 1  # Right
            self.ymov = 0  # Still

            # Resurrection
            self.alive = True
            self.got_apple = False

            # Drop an apple
            apple = Apple()

        # Move the snake.

        # If head hasn't moved, tail shouldn't either (otherwise, self-byte).
        if self.xmov or self.ymov:

            # Prepend a new segment to tail.
            self.tail.insert(
                0, pygame.Rect(self.head.x, self.head.y, GRID_SIZE, GRID_SIZE)
            )

            if self.got_apple:
                self.got_apple = False
            else:
                self.tail.pop()

            # Move the head along current direction.
            self.head.x += self.xmov * GRID_SIZE
            self.head.y += self.ymov * GRID_SIZE


##
## The apple class.
##


class Apple:
    def __init__(self):

        # Pick a random position within the game arena
        self.x = int(random.randint(0, WIDTH) / GRID_SIZE) * GRID_SIZE
        self.y = int(random.randint(0, HEIGHT) / GRID_SIZE) * GRID_SIZE

        # Create an apple at that location
        self.rect = pygame.Rect(self.x, self.y, GRID_SIZE, GRID_SIZE)

    # This function is called each interation of the game loop

    def update(self):

        # Drop the apple
        pygame.draw.rect(arena, APPLE_COLOR, self.rect)


##
## Draw the arena
##


def draw_grid():
    for x in range(0, WIDTH, GRID_SIZE):
        for y in range(0, HEIGHT, GRID_SIZE):
            rect = pygame.Rect(x, y, GRID_SIZE, GRID_SIZE)
            pygame.draw.rect(arena, GRID_COLOR, rect, 1)


score = BIG_FONT.render("1", True, MESSAGE_COLOR)
score_rect = score.get_rect(center=(WIDTH / 2, HEIGHT / 20 + HEIGHT / 30))

draw_grid()

snake = Snake()  # The snake

apple = Apple()  # An apple

center_prompt(WINDOW_TITLE, "Press to start")

##
## Main loop
##

while True:

    for event in pygame.event.get():  # Wait for events

        # App terminated
        if event.type == pygame.QUIT:
            pygame.quit()
            sys.exit()

        # Key pressed
        if event.type == pygame.KEYDOWN:
<<<<<<< HEAD
            if event.key == pygame.K_DOWN:  # Down arrow:  move down
                snake.ymov = 1
                snake.xmov = 0
            elif event.key == pygame.K_UP:  # Up arrow:    move up
                snake.ymov = -1
                snake.xmov = 0
            elif event.key == pygame.K_RIGHT:  # Right arrow: move right
=======
            if event.key in (pygame.K_DOWN, pygame.K_s):    # Down arrow (or S):  move down
                snake.ymov = 1
                snake.xmov = 0
            elif event.key in (pygame.K_UP, pygame.K_w):    # Up arrow (or W):    move up
                snake.ymov = -1
                snake.xmov = 0
            elif event.key in (pygame.K_RIGHT, pygame.K_d): # Right arrow (or D): move right
>>>>>>> 2b50c45c
                snake.ymov = 0
                snake.xmov = 1
            elif event.key in (pygame.K_LEFT, pygame.K_a):  # Left arrow (or A):  move left
                snake.ymov = 0
                snake.xmov = -1
            elif event.key == pygame.K_q:  # Q         : quit game
                pygame.quit()
                sys.exit()
            elif event.key == pygame.K_p:  # S         : pause game
                game_on = not game_on

    ## Update the game

    if game_on:

        snake.update()

        arena.fill(ARENA_COLOR)
        draw_grid()

        apple.update()

    # Draw the tail
    for square in snake.tail:
        pygame.draw.rect(arena, TAIL_COLOR, square)

    # Draw head
    pygame.draw.rect(arena, HEAD_COLOR, snake.head)

    # Show score (snake length = head + tail)
    score = BIG_FONT.render(f"{len(snake.tail)}", True, SCORE_COLOR)
    arena.blit(score, score_rect)

    # If the head pass over an apple, lengthen the snake and drop another apple
    if snake.head.x == apple.x and snake.head.y == apple.y:
        # snake.tail.append(pygame.Rect(snake.head.x, snake.head.y, GRID_SIZE, GRID_SIZE))
        snake.got_apple = True
        apple = Apple()

    # Update display and move clock.
    pygame.display.update()
    clock.tick(CLOCK_TICKS)<|MERGE_RESOLUTION|>--- conflicted
+++ resolved
@@ -247,15 +247,6 @@
 
         # Key pressed
         if event.type == pygame.KEYDOWN:
-<<<<<<< HEAD
-            if event.key == pygame.K_DOWN:  # Down arrow:  move down
-                snake.ymov = 1
-                snake.xmov = 0
-            elif event.key == pygame.K_UP:  # Up arrow:    move up
-                snake.ymov = -1
-                snake.xmov = 0
-            elif event.key == pygame.K_RIGHT:  # Right arrow: move right
-=======
             if event.key in (pygame.K_DOWN, pygame.K_s):    # Down arrow (or S):  move down
                 snake.ymov = 1
                 snake.xmov = 0
@@ -263,7 +254,6 @@
                 snake.ymov = -1
                 snake.xmov = 0
             elif event.key in (pygame.K_RIGHT, pygame.K_d): # Right arrow (or D): move right
->>>>>>> 2b50c45c
                 snake.ymov = 0
                 snake.xmov = 1
             elif event.key in (pygame.K_LEFT, pygame.K_a):  # Left arrow (or A):  move left
