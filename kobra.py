--- conflicted
+++ resolved
@@ -260,15 +260,9 @@
 
 
 ## Apply SETTINGS to globals; resize surface/fonts if grid size changed.
-<<<<<<< HEAD
 def apply_settings(state: GameState, assets, reset_objects: bool = False) -> None:
     global GRID_SIZE, WIDTH, HEIGHT
-    global CLOCK_TICKS, MAX_SPEED, DEATH_SOUND_ON, NUM_OBSTACLES, MUSIC_ON
-=======
-def apply_settings(state: GameState, reset_objects: bool = False) -> None:
-    global GRID_SIZE, WIDTH, HEIGHT, BIG_FONT, SMALL_FONT
     global CLOCK_TICKS, MAX_SPEED, DEATH_SOUND_ON, NUM_OBSTACLES, NUM_APPLES, MUSIC_ON
->>>>>>> cb29b113
 
     old_grid = GRID_SIZE
 
@@ -648,13 +642,9 @@
             ):
                 if state.snake.xmov or state.snake.ymov:
                     state.snake.update(
-<<<<<<< HEAD
-                        state.apple,
+                        state.apples,
                         state.obstacles,
                         lambda: game_over_handler(state, assets),
-=======
-                        state.apples, state.obstacles, lambda: game_over_handler(state)
->>>>>>> cb29b113
                     )
 
             # Advance interpolation toward the current target grid cell (if any)
