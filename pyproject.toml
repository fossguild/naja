--- conflicted
+++ resolved
@@ -9,20 +9,17 @@
 readme = "README.md"
 license = { text = "GPL-3.0-or-later" }
 requires-python = ">=3.12"
-
 dependencies = [
     "pygame>=2.6.1",
 ]
 
-<<<<<<< HEAD
 [project.urls]
 Homepage = "https://github.com/fossguild/naja"
 Repository = "https://github.com/fossguild/naja"
-=======
+
 [dependency-groups]
 dev = [
     "pre-commit>=3.0.0",
     "black>=24.0.0",
     "ruff>=0.6.0",
-]
->>>>>>> 903e2cc6
+]